--- conflicted
+++ resolved
@@ -7,255 +7,6 @@
 import { Player } from "../GameObjects/Player";
 import { LevelLoader, LevelLoaderObserver } from "../LevelLoader";
 import { createHUDEditor, IHUDEditor, IHUDEditorListener } from "../HUD/EditorHUD";
-<<<<<<< HEAD
-
-abstract class EditorState implements AbstractState {
-    protected scene: EditorScene;
-    protected inputHandler: InputHandler;
-    private goNextState: boolean = false;
-    private goPreviousState: boolean = false;
-
-    private static stateList: EditorState[] = [];
-    private static currentStateIndex: number = 0;
-
-    constructor(scene: EditorScene, inputHandler: InputHandler) {
-        this.scene = scene;
-        this.inputHandler = inputHandler;
-    }
-
-    public static addState(...states: EditorState[]) : void {
-        this.stateList.push(...states);
-    }
-
-    public static clearState() : void {
-        this.stateList = []
-        this.currentStateIndex = 0;
-    }
-
-    private static nextIndex() : number {
-        return (EditorState.currentStateIndex + 1) % EditorState.stateList.length;
-    }
-
-    private static previousIndex() : number {
-        return (EditorState.currentStateIndex - 1 + EditorState.stateList.length) % EditorState.stateList.length;
-    }
-
-    protected getModeChangeText() : string {
-        const next = EditorState.nextIndex();
-        const previous = EditorState.previousIndex();
-
-        return `+: ${EditorState.stateList[next].name()} -: ${EditorState.stateList[previous].name()}`;
-    }
-
-    public abstract name(): string;
-    public abstract clone(): EditorState;
-
-    enter() {
-        this.inputHandler.addAction("action_plus", () => {
-            if(!this.goPreviousState) {
-                EditorState.currentStateIndex = EditorState.nextIndex();
-                this.goNextState = true;
-            }
-        });
-        this.inputHandler.addAction("action_minus", () => {
-            if(!this.goNextState) {
-                EditorState.currentStateIndex = EditorState.previousIndex();
-                this.goPreviousState = true;
-            }
-        });
-        this.inputHandler.addAction("action_multi", () => {
-            this.scene.setMultiMode();
-        });
-    }
-
-    exit() {
-        this.inputHandler.removeAction("action_plus");
-        this.inputHandler.removeAction("action_minus");
-        this.inputHandler.removeAction("action_multi");
-    }
-
-    update(_: number, __: CharacterInput): AbstractState | null {
-        if (this.goNextState || this.goPreviousState) 
-            return EditorState.stateList[EditorState.currentStateIndex].clone();
-
-        return null;
-    }
-}
-
-class AdditionState extends EditorState {
-    private factories : Map<string, GameObjectFactory>; 
-
-    constructor(scene: EditorScene, inputHandler: InputHandler) {
-        super(scene, inputHandler);
-        this.factories = new Map<string, GameObjectFactory>();
-        this.factories.set(ParentedPlatform.Type, new ParentedPlatformFactory());
-        this.factories.set(FixedPlatform.Type, new FixedPlatformFactory());
-        this.factories.set(VictoryCondition.Type, new VictoryConditionFactory());
-        this.factories.set(Player.Type, new PlayerFactory());
-        this.factories.set(FixedRocket.Type, new FixedRocketFactory());
-        this.factories.set(SpikeTrapObject.Type, new SpikeTrapFactory());
-        this.factories.set(Coin.Type, new CoinFactory());
-    }
-
-    public name(): string {
-        return "Addition";
-    }
-
-    public clone(): EditorState {
-        return new AdditionState(this.scene, this.inputHandler);
-    }
-
-    enter() {
-        super.enter();
-
-        this.inputHandler.addAction("action_1", () => this.scene.addObject(this.factories.get(FixedPlatform.Type)));
-        this.inputHandler.addAction("action_2", () => this.scene.addObject(this.factories.get(ParentedPlatform.Type)));
-        this.inputHandler.addAction("action_3", () => this.scene.addObject(this.factories.get(SpikeTrapObject.Type)));
-        this.inputHandler.addAction("action_4", () => this.scene.addObject(this.factories.get(Coin.Type)));
-        this.inputHandler.addAction("action_5", () => this.scene.addObject(this.factories.get(Player.Type)));
-        this.inputHandler.addAction("action_6", () => this.scene.addObject(this.factories.get(VictoryCondition.Type)));
-        this.inputHandler.addAction("clone", () => this.scene.clone(this.factories));
-        this.inputHandler.addAction("delete", () => this.scene.deleteSelection());
-    }
-
-    exit() {
-        super.exit();
-        this.inputHandler.removeAction("action_1");
-        this.inputHandler.removeAction("action_2");
-        this.inputHandler.removeAction("action_3");
-        this.inputHandler.removeAction("action_4");
-        this.inputHandler.removeAction("delete");
-    }
-
-    update(dt: number, input: CharacterInput): AbstractState | null {
-        this.scene.moveCamera(dt, input);
-        return super.update(dt, input);
-    }
-}
-
-class MoveState extends EditorState {
-    constructor(scene: EditorScene, inputHandler: InputHandler) {
-        super(scene, inputHandler);
-    }
-
-    public name(): string {
-        return "Move";
-    }
-
-    public clone(): EditorState {
-        return new MoveState(this.scene, this.inputHandler);
-    }
-
-    enter() {
-        super.enter();
-    }
-    exit() {
-        super.exit();
-    }
-
-    update(dt: number, input: CharacterInput): AbstractState | null {
-        this.scene.moveSelection(dt,input);
-        return super.update(dt, input);
-    }
-}
-
-class RotationState extends EditorState {
-    constructor(scene: EditorScene, inputHandler: InputHandler) {
-        super(scene, inputHandler);
-    }
-    
-    enter() {
-        super.enter();
-    }
-    exit() {
-        super.exit();
-    }
-    update(dt: number, input: CharacterInput): AbstractState | null {
-        this.scene.rotateSelection(dt,input);
-        return super.update(dt, input);
-    }
-    public clone(): EditorState {
-        return new RotationState(this.scene, this.inputHandler);
-    }
-
-    public name(): string {
-        return "Rotation";
-    }
-}
-
-class ResizeState extends EditorState {
-    constructor(scene: EditorScene, inputHandler: InputHandler) {
-        super(scene, inputHandler);
-    }
-    enter() {
-        super.enter();
-    }
-    exit() {
-        super.exit();
-    }
-    update(dt: number, input: CharacterInput): AbstractState | null {
-        this.scene.resizeSelection(dt,input);
-        return super.update(dt, input);
-    }
-
-    public name(): string {
-        return "Resize";
-    }
-
-    public clone(): EditorState {
-        return new ResizeState(this.scene, this.inputHandler);
-    }
-}
-
-class InitState implements AbstractState {
-    
-    public name(): string {
-        return "Init state";
-    }
-
-    enter() {}
-    exit() {}
-
-    update(_: number, __: CharacterInput): AbstractState | null {
-        return null;
-    }
-}
-
-class SelectionState implements AbstractState, LevelSelectionObserver {
-    private scene: EditorScene;
-    private levelSelector: LevelSelectionScene;
-    private level :string = null;
-
-    constructor(scene: EditorScene) {
-        this.scene = scene;
-    }
-
-    public name(): string {
-        return "Selection state";
-    }
-
-    enter() {
-        this.levelSelector = new LevelSelectionScene(this.scene.getScene(), this);
-
-    }
-    exit() {
-        this.scene.getScene().dispose();
-        this.scene.createLevel(this.level);
-    }
-
-    update(_: number, __: CharacterInput): AbstractState | null {
-        return this.level ? new InitState() : null;
-    }
-
-    onLevelSelected(level: string): void {
-        this.level = level;
-    }
-
-    onDataTransmited(data: JSON): void {
-    }
-}
-
-=======
 import { EditorState, AdditionState, MoveState, RotationState, ResizeState, SelectionState } from "../states/EditorState";
 
 /**
@@ -273,7 +24,6 @@
  * - LevelLoaderObserver: callbacks when the level/cube/parent/player are loaded.
  * - IHUDEditorListener: callbacks for HUD actions (mode, cancel, remove, clone).
  */
->>>>>>> b114f0b9
 export class EditorScene extends BaseScene implements LevelLoaderObserver, IHUDEditorListener {
 
     private parentNode: ParentNode;
