import { Player } from "./GameObjects/Player";
import { Scene } from "@babylonjs/core";
import { CharacterInput, EndConditionObserver } from "./types";
import { Cube } from "./Cube";

export class LooseCondition {
    private player: Player;
    private scene: Scene;
    private timeBelowThreshold: number = 0;
    private loseThreshold: number = 3000; // 3 seconds in milliseconds
    private lastYPos: number; // Example threshold for y-axis
    private lastTimer: number = 0; // Last timer value when the player was below the threshold
    private observers: EndConditionObserver[] = [];
    private current: number = 0;
    private targetScore: number;
    private ended: boolean = false;

    private deathMessages: string[] = [
        "The darkness has consumed you...",
        "Your light has been extinguished...",
        "The night claims another soul...",
        "The shadows have overwhelmed you...",
        "Your journey ends here... for now...",
    ];

    constructor(player: Player, scene: Scene) {
        this.player = player;
        this.scene = scene;
    }

<<<<<<< HEAD
    public checkLoose(timer: number): boolean {
        // console.log(this.player.getMesh().position.y, -Cube.DefaultSize / 2);
        // console.log(this.player.getHp(), this.player.isAlive());
        
        return this.player.getMesh().position.y < (-Cube.DefaultSize) || !this.player.isAlive();
=======
    public checkLoose(_: number): boolean {
        console.log(this.player.getMesh().position.y, -Cube.DefaultSize / 2);
        // temp fix
        return this.player.getMesh().position.y < (-Cube.DefaultSize);
>>>>>>> f3134c2f
    }

    /*public checkLoose(timer: number): boolean {
        if (this.lastYPos === undefined) {
            this.lastYPos = this.player.getMesh().position.y; // Initialize lastYPos on first check
        }
        const playerY = this.player.getMesh().position.y;
        if (playerY === this.lastYPos) {
            this.lastTimer = 0;
        }

        if (playerY < this.lastYPos) {
            this.lastYPos = playerY; // Update lastYPos if the player is below the previous position
            if (this.lastTimer === 0) {
                this.lastTimer = timer; // Set lastTimer when the player is below the threshold
            }
            if (timer - this.lastTimer > this.loseThreshold) {
                return true;
            }
        }

        return false;
    }*/

    public addObserver(observer: EndConditionObserver): void {
        if (!this.observers.includes(observer)) {
            this.observers.push(observer);
        }
    }

    public removeObserver(observer: EndConditionObserver): void {
        this.observers = this.observers.filter((obs) => obs !== observer);
    }

    public display(score: number, timer: number): void {
        const loseScreen = document.getElementById("game-over-screen") as HTMLElement;
        loseScreen.classList.remove("hidden");
        this.animateScore(score, timer);
    }

    public hide(): void {
        const loseScreen = document.getElementById("game-over-screen") as HTMLElement;
        loseScreen.classList.add("hidden"); // Ajouter la classe "hidden" pour masquer l'écran
    }

    public animateScore(score: number, time: number): void {
        this.targetScore = score;
        this.setRandomDeathMessage();
        const finalTimerElement = document.getElementById("loose-timer")
        const finalTime = Math.floor(time / 1000);
        const minutes = Math.floor(finalTime / 60);
        const seconds = finalTime % 60;
        finalTimerElement.textContent = `${minutes}:${seconds.toString().padStart(2, '0')}`;

        this.initialiseButtons();
    }

    private setRandomDeathMessage(): void {
        const deathMessageElement = document.getElementById("death-message") as HTMLElement;
        const randomIndex = Math.floor(Math.random() * this.deathMessages.length);
        deathMessageElement.textContent = this.deathMessages[randomIndex];
    }

    private initialiseButtons(): void {
        const restartButton = document.getElementById("retry-button") as HTMLElement;
        const menuButton = document.getElementById("game-over-menu-button") as HTMLElement;
        restartButton.addEventListener("click", () => {
            this.observers.forEach(obs => obs.onRetry());
        });
        menuButton.addEventListener("click", () => {
            this.observers.forEach(obs => obs.onQuit());
        });
    }

    public updateScore(dt: number) {
        const finalScoreElement = document.getElementById("final-loose-score")

        this.current += dt;
        if (this.current >= this.targetScore) {
            finalScoreElement.textContent = this.targetScore.toLocaleString();
        } else {
            finalScoreElement.textContent = Math.floor(this.current).toLocaleString();
        }
    }

    public update(dt: number, _: CharacterInput): void {
        if(this.ended) this.updateScore(dt);
    }

}<|MERGE_RESOLUTION|>--- conflicted
+++ resolved
@@ -28,18 +28,11 @@
         this.scene = scene;
     }
 
-<<<<<<< HEAD
-    public checkLoose(timer: number): boolean {
+    public checkLoose(_: number): boolean {
         // console.log(this.player.getMesh().position.y, -Cube.DefaultSize / 2);
         // console.log(this.player.getHp(), this.player.isAlive());
         
         return this.player.getMesh().position.y < (-Cube.DefaultSize) || !this.player.isAlive();
-=======
-    public checkLoose(_: number): boolean {
-        console.log(this.player.getMesh().position.y, -Cube.DefaultSize / 2);
-        // temp fix
-        return this.player.getMesh().position.y < (-Cube.DefaultSize);
->>>>>>> f3134c2f
     }
 
     /*public checkLoose(timer: number): boolean {
